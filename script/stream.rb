--- conflicted
+++ resolved
@@ -24,15 +24,8 @@
   exit
 end
 
-<<<<<<< HEAD
 # SerialPort.open('/dev/tty.FireFly-A964-SPP-1', 115200) do |sp|
 SerialPort.open('/dev/tty.usbserial-A700e0GO', 9600) do |sp|
-
-=======
-
-SerialPort.open('/dev/tty.usbserial-A9007QcR', 9600) do |sp|
-#SerialPort.open('/dev/tty.usbserial-FTE3HK2C', 9600) do |sp|
->>>>>>> b33cf8b7
   sp.write("\r\n\r\n");
   sleep 1
   ARGV.each do |file|
