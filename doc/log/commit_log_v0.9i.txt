----------------
<<<<<<< HEAD
Date: 2015-09-05
Author: Sonny Jeon
Subject: Parking motion bug fix.

- Parking motion would intermittently complete the queued tool path
upon resuming in certain scenarios. Now fixed.


----------------
Date: 2015-08-29
Author: Sonny Jeon
Subject: Optional line number reporting bug fix.

- Fixed a bug where it would not compile when USE_LINE_NUMBERS was
enabled.


----------------
Date: 2015-08-27
Author: Sonny Jeon
Subject: Update README


----------------
Date: 2015-08-27
Author: Sonny Jeon
Subject: v1.0 Beta Release.

- Tons of new stuff in this release, which is fairly stable and well
tested. However, much more is coming soon!

- Real-time parking motion with safety door. When this compile option
is enabled, an opened safety door will cause Grbl to automatically feed
hold, retract, de-energize the spindle/coolant, and parks near Z max.
After the door is closed and resume is commanded, this reverses and the
program continues as if nothing happened. This is also highly
configurable. See config.h for details.

- New spindle max and min rpm ‘$’ settings! This has been requested
often. Grbl will output 5V when commanded to turn on the spindle at its
max rpm, and 0.02V with min rpm. The voltage and the rpm range are
linear to each other. This should help users tweak their settings to
get close to true rpm’s.

- If the new max rpm ‘$’ setting is set = 0 or less than min rpm, the
spindle speed PWM pin will act like a regular on/off spindle enable
pin. On pin D11.

- BEWARE: Your old EEPROM settings will be wiped! The new spindle rpm
settings require a new settings version, so Grbl will automatically
wipe and restore the EEPROM with the new defaults.

- Control pin can now be inverted individually with a
CONTROL_INVERT_MASK in the cpu_map header file. Not typical for users
to need this, but handy to have.

- Fixed bug when Grbl receive too many characters in a line and
overflows. Previously it would respond with an error per overflow
character and another acknowledge upon an EOL character. This broke the
streaming protocol. Now fixed to only respond with an error after an
EOL character.

- Fixed a bug with the safety door during an ALARM mode. You now can’t
home or unlock the axes until the safety door has been closed. This is
for safety reasons (obviously.)

- Tweaked some the Mega2560 cpu_map settings . Increased segment buffer
size and fixed the spindle PWM settings to output at a higher PWM
frequency.

- Generalized the delay function used by G4 delay for use by parking
motion. Allows non-blocking status reports and real-time control during
re-energizing of the spindle and coolant.

- Added spindle rpm max and min defaults to default.h files.

- Added a new print float for rpm values.

=======
Date: 2015-08-16
Author: Sonny Jeon
Subject: Update README.md
>>>>>>> d2265558

----------------
Date: 2015-08-14
Author: Sonny Jeon
Subject: Individual control pin invert compile-option.

- Control pins may be individually inverted through a
CONTROL_INVERT_MASK macro. This mask is define in the cpu_map.h file.


----------------
Date: 2015-07-17
Author: Sonny Jeon
Subject: Version bump to v0.9j

- Version bump requested by OEMs to easily determine whether the
firmware supports the new EEPROM reset feature. Other than that, no
significant changes.


----------------
Date: 2015-06-25
Author: Sonny Jeon
Subject: Restore parameters minor bug fix.

- `$RST=#` was not wiping the G30 positions from EEPROM. Minor but now
fixed.


----------------
Date: 2015-06-20
Author: Sonny Jeon
Subject: New EEPROM restore functions.

- Tweaked the previous EEPROM restore implementation and added new
functionality.

- `$RST=$` restores the `$$` grbl settings back to firmware defaults,
which are set when compiled.

- `$RST=#` restores the `$#` parameters in EEPROM. At times it’s useful
to clear these and start over, rather than manually writing each entry.

-`$RST=*` wipe all of the data in EEPROM that Grbl uses and restores
them to defaults. This includes `$$` settings, `$#` parameters, `$N`
startup lines, and `$i` build info string.

NOTE: This doesn’t write zeros throughout the EEPROM. It only writes
where Grbl looks for data. For a complete wipe, please use the Arduino
IDE’s EEPROM clear example.

- Refactored the restore and wipe functions in settings.c to
accommodate the new commands.


----------------
Date: 2015-06-18
Author: Sonny Jeon
Subject: Updated README


----------------
Date: 2015-06-18
Author: Sonny Jeon
Subject: Added restore settings defaults command.

- New restore setting defaults command. Only wipes ‘$$’ setting in
EEPROM and reloads them based on the defaults used when Grbl was
compiled. Used with a `$RST` command

NOTE: `$RST` is intentionally not listed in the Grbl ‘$’ help message.


----------------
Date: 2015-05-29
Author: Sonny Jeon
Subject: Added G61 exact path support.

- G61 exact path is the Grbl default path control mode, so it’s now
added as a supported g-code.


----------------
Date: 2015-05-27
Author: Sonny Jeon
Subject: Another git case-sensitive folder fix.

- I’m now officially annoyed.


----------------
Date: 2015-05-27
Author: Sonny Jeon
Subject: Added X-Carve defaults.

- Added X-Carve 500mm and 1000mm default files.

- Tweaked all default files. Removed obsolete AUTO_START and updated
some JUNCTION_DEVIATION defaults after testing showed these needed to
be reduced slightly.


----------------
Date: 2015-05-27
Author: Sonny Jeon
Subject: Merge pull request #710 from buserror/fix-directory-case-sensitivity

Rename Grbl to grbl

----------------
Date: 2015-05-27
Author: Michel Pollet
Subject: Rename Grbl to grbl

Otherwise compilation fails on linux, or other case sensitive systems

Signed-off-by: Michel Pollet <buserror@gmail.com>


----------------
Date: 2015-05-26
Author: Sonny Jeon
Subject: Updated README


----------------
Date: 2015-05-26
Author: Sonny Jeon
Subject: Merge pull request #706 from grbl/edge

Merge edge branch.

----------------
Date: 2015-05-23
Author: Sonny Jeon
Subject: CoreXY planner bug fix.

- CoreXY motions were moving to the negative value of the intended
target. Now fixed.


----------------
Date: 2015-05-23
Author: Sonny Jeon
Subject: Moved cpu_map.

- Moved cpu_map files to a cpu_map directory, like the defaults file
organization.


----------------
Date: 2015-05-23
Author: Sonny Jeon
Subject: Homing and limit updates. Minor bug fixes.

- Updated new homing cycle to error out when a pull-off motion detects
the limit is still active.

- Created a limits_get_state() function to centralize it. It reports
state as a bit-wise booleans according to axis numbering.

- Updated the print uint8 functions. Generalized it to allow both base2
and base10 printouts, while allowing base2 prints with N_AXIS digits
for limit state status reports. Doing this saved about 100bytes of
flash as well.

- Applied CoreXY status reporting bug fix by @phd0. Thanks!


----------------
Date: 2015-05-22
Author: Sonny Jeon
Subject: Merge pull request #702 from ashelly/default-split

Moving defaults to individual files in subdirectory

----------------
Date: 2015-05-22
Author: ashelly
Subject: Moving defaults to individual files in subdirectory


----------------
Date: 2015-05-22
Author: Sonny Jeon
Subject: Merge pull request #700 from ashelly/header-split

Header split

----------------
Date: 2015-05-22
Author: ashelly
Subject: Fixing up comment blocks in headers


----------------
Date: 2015-05-22
Author: ashelly
Subject: Splitting Cpu map into separate files.

Makes comparison, addition of new ones easier


----------------
Date: 2015-05-17
Author: Sonny Jeon
Subject: Critical M0/2/30 fix. Homing updates.

- Critical fix for M0 program pause. Due to its recent change, it would
cause Grbl to suspend but wouldn’t notify the user of why Grbl was not
doing anything. The state would show IDLE and a cycle start would
resume it. Grbl now enters a HOLD state to better indicate the state
change.

- Critical fix for M2 and M30 program end. As with M0, the state
previously would show IDLE while suspended. Grbl now does not suspend
upon program end and leaves job control to the GUI. Grbl simply reports
a `[Pgm End]` as a feedback message and resets certain g-code modes.

- M2/30 g-code reseting fix. Previously Grbl would soft-reset after an
M2/30, but this was not complaint to the (linuxcnc) g-code standard. It
simply resets [G1,G17,G90,G94,G40,G54,M5,M9,M48] and keeps all other
modes the same.

- M0/M2/M30 check-mode fix. It now does not suspend the machine during
check-mode.

- Minor bug fix related to commands similar to G90.1, but not G90.1,
not reporting an unsupported command.

- Homing cycle refactoring. To help reduce the chance of users
misunderstanding their limit switch wiring, Grbl only moves a short
distance for the locate cycles only. In addition, the homing cycle
pulls-off the limit switch by the pull-off distance to re-engage and
locate home. This should improve its accuracy.

- HOMING_FORCE_ORIGIN now sets the origin to the pull-off location,
rather than where the limit switch was triggered.

- Updated default junction deviation to 0.01mm. Recent tests showed
that this improves Grbl’s cornering behavior a bit.

- Added the ShapeOko3 defaults.

- Added new feedback message `[Pgm End]` for M2/30 notification.

- Limit pin reporting is now a $10 status report option. Requested by
OEMs to help simplify support troubleshooting.


----------------
Date: 2015-03-29
Author: Sonny Jeon
Subject: Fix for limit pin reporting compile-option

- The limit pin reporting wasn’t working correctly due to calling the
wrong similarly-named function. Verified to be working now.


----------------
Date: 2015-03-29
Author: Sonny Jeon
Subject: Commit history, logo license, full-arc fix.

- Commit history added to repo, as an easier way for people to see view
the changes over time.

- Grbl logo copyright license added. All rights reserved with regards
to the Grbl logo.

- G2/3 full circles would sometime not execute. The problem was due to
numerical round-off of a trig calculation. Added a machine epsilon
define to help detect and correct for this problem. Tested and should
not effect general operation of arcs.


----------------
Date: 2015-03-27
Author: Sungeun Jeon
Subject: Compile-option for inverting spindle enable.

- Installed a compile-option for inverting the spindle enable pin for
certain electronics boards users have reported needing this.


----------------
Date: 2015-03-27
Author: Sungeun Jeon
Subject: New compile options and inverse time bug fix.

- Apparently inverse time motion were not working for quite some time.
Goes to show how many people actually use it. The calculation was bad
and is now fixed in this update. It should now work correctly.

- `;` comment type is now supported. This is standard on LinuxCNC and
common on 3d printers. It was previously not supported due to not
existing in the NIST standard, which is out-dated.

- New compile-option to ECHO the line received. This should help users
experiencing very weird problems and help diagnose if there is
something amiss in the communication to Grbl.

- New compile-option to use the spindle direction pin D13 as a spindle
enable pin with PWM spindle speed on D11. This feature has been
requested often from the laser cutter community. Since spindle
direction isn’t really of much use, it seemed like good good trade.
Note that M4 spindle enable counter-clock-wise support is removed for
obvious reasons, while M3 and M5 still work.


----------------
Date: 2015-03-27
Author: Sonny Jeon
Subject: Update README.md

----------------
Date: 2015-03-26
Author: Sonny Jeon
Subject: Update README.md

----------------
Date: 2015-03-16
Author: Sonny Jeon
Subject: Update README.md

----------------
Date: 2015-03-15
Author: Sungeun Jeon
Subject: Updated README


----------------
Date: 2015-03-15
Author: Sonny Jeon
Subject: Create README.md

----------------
Date: 2015-03-15
Author: Sungeun Jeon
Subject: Merge branch 'edge'


----------------
Date: 2015-03-15
Author: Sungeun Jeon
Subject: Updated README.

- Also altered the G38.X reporting to save some bytes.


----------------
Date: 2015-03-14
Author: Sungeun Jeon
Subject: Cleaned-up limit pin reporting and comments.

- Cleaned up the limit pin state reporting option to display only the
state per axis, rather than the whole port. It’s organized by an XYZ
order, 0(low)-1(high), and generally looks like `Lim:001`.

- Separated the control pin state reporting from limit state reporting
as a new compile option. This stayed the same in terms of showing the
entire port in binary, since it’s not anticipated that this will be
used much, if at all.

- Updated some of the gcode source comments regarding supported g-codes.


----------------
Date: 2015-03-07
Author: Sonny Jeon
Subject: Another homing cycle fix.

- The homing cycle should be working again. Reverted it back to how it
was about a month ago before I started to fiddle with it. Turns out
that my past self knew what he was doing.


----------------
Date: 2015-03-04
Author: Sonny Jeon
Subject: Arduino IDE compatibility and minor homing fixes

- Added an include in the right spot, if a user tries to compile and
upload Grbl through the Arduino IDE with the old way.

- Fixed a minor bug with homing max travel calculations. It was causing
simultaneous axes homing to move slow than it did before.


----------------
Date: 2015-02-25
Author: Sonny Jeon
Subject: G91.1 support. Fixed a config.h option.

- G91.1 support added. This g-code sets the arc IJK distance mode to
incremental, which is the default already. This simply  helps reduce
parsing errors with certain CAM programs that output this command.

- Max step rate checks weren’t being compiled in if the option was
enabled. Fixed now.

- Alarm codes were not displaying correctly when GUI reporting mode was
enabled. Due to unsigned int problem. Changed codes to positive values
since they aren’t shared with other codes.


----------------
Date: 2015-02-23
Author: Sonny Jeon
Subject: Fixed config.h to Grbl release defaults.

- REPORT_GUI_MODE was accidentally enabled, when it shouldn’t have.


----------------
Date: 2015-02-23
Author: Sonny Jeon
Subject: New configuration options.

- New configuration option at compile-time:
 - Force alarm upon power-up or hard reset. When homing is enabled,
this is already the default behavior. This simply forces this all of
the time.
 - GUI reporting mode. Removes most human-readable strings that GUIs
don’t need. This saves nearly 2KB in flash space that can be used for
other features.
 - Hard limit force state check: In the hard limit pin change ISR, Grbl
by default sets the hard limit alarm upon any pin change to guarantee
the alarm is set. If this option is set, it’ll check the state within
the ISR, but can’t guarantee the pin will be read correctly if the
switch is bouncing. This option makes hard limit behavior a little less
annoying if you have a good buffered switch circuit that removes
bouncing and electronic noise.

- Software debounce bug fix. It was reading the pin incorrectly for the
setting.

- Re-factored some of the ‘$’ settings code.


----------------
Date: 2015-02-15
Author: Sonny Jeon
Subject: Improved homing limit search handling.

- Instead of a single overall max travel for a search distance for the
homing limit switches. The homing cycle now applies the max travel of
each axis to the search target. Generally makes more sense this way and
saved more than a 100bytes of flash too.


----------------
Date: 2015-02-15
Author: Sonny Jeon
Subject: Homing alarm upon no switch. Licensing update.

- Homing cycle failure reports alarm feedback when the homing cycle is
exited via a reset, interrupted by a safety door switch, or does not
find the limit switch.

- Homing cycle bug fix when not finding the limit switch. It would just
idle before, but now will exit with an alarm.

- Licensing update. Corrected licensing according to lawyer
recommendations. Removed references to other Grbl versions.


----------------
Date: 2015-02-13
Author: Sonny Jeon
Subject: Merge pull request #593 from poelstra/fix_makefile_deps

Fix generating header dependencies, merge with 'normal' compile, force r...

----------------
Date: 2015-02-13
Author: Sonny Jeon
Subject: Updated README with new logo sized for github.


----------------
Date: 2015-02-13
Author: Sonny Jeon
Subject: Update README.md

----------------
Date: 2015-02-13
Author: Sonny Jeon
Subject: Doc re-org. New Grbl Logos!


----------------
Date: 2015-02-13
Author: Sonny Jeon
Subject: Merge pull request #591 from EliteEng/edge

Safety Door Update for Mega2560

----------------
Date: 2015-02-13
Author: Sonny Jeon
Subject: Merge pull request #592 from poelstra/fix_softlimit

Fix EXEC_ALARM_* flags: soft limit would lead to hard limit error.

----------------
Date: 2015-02-13
Author: Sonny Jeon
Subject: Merge pull request #594 from poelstra/fix_sim_build

Fix function signature of print_uint32_base10(), necessary for compiling simulator.

----------------
Date: 2015-02-13
Author: Martin Poelstra
Subject: Fix function signature of print_uint32_base10(), necessary for compiling simulator.


----------------
Date: 2015-02-13
Author: Martin Poelstra
Subject: Fix generating header dependencies, merge with 'normal' compile, force recompile when files are removed.


----------------
Date: 2015-02-13
Author: Martin Poelstra
Subject: Fix EXEC_ALARM_* flags: soft limit would lead to hard limit error.


----------------
Date: 2015-02-13
Author: Rob Brown
Subject: Safety Door Update for Mega2560


----------------
Date: 2015-02-11
Author: Sonny Jeon
Subject: Overhauled state machine. New safety door feature.

- Overhauled the state machine and cleaned up its overall operation.
This involved creating a new ‘suspend’ state for what all external
commands, except real-time commands, are ignored. All hold type states
enter this suspend state.

- Removed ‘auto cycle start’ setting from Grbl. This was not used by
users in its intended way and is somewhat redundant, as GUI manage the
cycle start by streaming. It also muddled up how Grbl should interpret
how and when to execute a g-code block. Removing it made everything
much much simpler.

- Fixed a program pause bug when used with other buffer_sync commands.

- New safety door feature for OEMs. Immediately forces a feed hold and
then de-energizes the machine. Resuming is blocked until the door is
closed. When it is, it re-energizes the system and then resumes on the
normal toolpath.

- Safety door input pin is optional and uses the feed hold pin on A1.
Enabled by config.h define.

- Spindle and coolant re-energizing upon a safety door resume has a
programmable delay time to allow for complete spin up to rpm and
turning on the coolant before resuming motion.

- Safety door-style feed holds can be used instead of regular feed hold
(doesn’t de-energize the machine) with a ‘@‘ character. If the safety
door input pin is not enabled, the system can be resumed at any time.


----------------
Date: 2015-02-10
Author: Sonny Jeon
Subject: Git fix for empty directory. Makefile updated.

- ‘build’ directory was not being synced by git because it was empty.
Added a .gitignore file in the ‘build’ directory to force git to sync
it but keep it empty.

- Updated the Makefile to not erase the .gitignore.


----------------
Date: 2015-02-10
Author: Sonny Jeon
Subject: File re-organization. New Makefile.

- Re-organized source code files into a ‘grbl’ directory to lessen one
step in compiling Grbl through the Arduino IDE.

- Added an ‘examples’ directory with an upload .INO sketch to further
simplify compiling and uploading Grbl via the Arduino IDE.

- Updated the Makefile with regard to the source code no longer being
in the root directory. All files generated by compiling is placed in a
separate ‘build’ directory to keep things tidy. The makefile should
operate in the same way as it did before.


----------------
Date: 2015-02-10
Author: Sonny Jeon
Subject: Bug fix for certain motions. Re-org of includes.

- Critical bug fix for diagonal motions that continue on the same
direction or return in the exact opposite direction. This issue could
cause Grbl to crash intermittently due to a numerical round-off error.
Grbl versions prior to v0.9g shouldn’t have this issue.

- Reorganized all of the includes used by Grbl. Centralized it into a
single “grbl.h” include. This will help simplify the compiling and
uploading process through the Arduino IDE.

- Added an example .INO file for users to simply open and run when
compiling and uploading through the IDE. More to come later.


----------------
Date: 2015-02-06
Author: Sonny Jeon
Subject: Limit/control pin state reporting option

- As a setup feature, users can compile-in input pin status reporting.
Doesn’t do anything special, just prints the binary for the port. 0’s
and 1’s indicate low and high signals on the pins. It’s a bit cryptic
right now, but it’s just a start.

- Added a max step rate check when writing step/mm and max rate
settings. Should help avoid people misdiagnosing problems associated
with going over the 30kHz step rate limit. Right now not enabled. Takes
up over 100k of flash. Need that room for other things right now.


----------------
Date: 2015-02-04
Author: Sonny Jeon
Subject: Rare planner bug fix and added simulator defaults.

- Planner bug when moving along a diagonal back and forth on the same
path. Rare for the fact that most CAM programs don’t program this type
of motion, neither does jogging. Fixed in this update.

- Added grbl_sim defaults for testing purposes.


----------------
Date: 2015-01-17
Author: Sonny Jeon
Subject: Fully configurable pins for NO or NC switches.

- All pins, which include limits, control command, and probe pins, can
now all be configured to trigger as active-low or active-high and
whether the pin has its internal pull-up resistor enabled. This should
allow for just about all types of NO and NC switch configurations.

- The probe pin invert setting hasn’t been added to the Grbl settings,
like the others, and will have to wait until v1.0. But for now, it’s
available as a compile-time option in config.h.

- Fixed a variable spindle bug.


----------------
Date: 2015-01-14
Author: Sonny Jeon
Subject: Lot of refactoring for the future. CoreXY support.

- Rudimentary CoreXY kinematics support. Didn’t test, but homing and
feed holds should work. See config.h. Please report successes and
issues as we find bugs.

- G40 (disable cutter comp) is now “supported”. Meaning that Grbl will
no longer issue an error when typically sent in g-code program header.

- Refactored coolant and spindle state setting into separate functions
for future features.

- Configuration option for fixing homing behavior when there are two
limit switches on the same axis sharing an input pin.

- Created a new “grbl.h” that will eventually be used as the main
include file for Grbl. Also will help simply uploading through the
Arduino IDE

- Separated out the alarms execution flags from the realtime (used be
called runtime) execution flag variable. Now reports exactly what
caused the alarm. Expandable for new alarms later on.

- Refactored the homing cycle to support CoreXY.

- Applied @EliteEng updates to Mega2560 support. Some pins were
reconfigured.

- Created a central step to position and vice versa function. Needed
for non-traditional cartesian machines. Should make it easier later.

- Removed the new CPU map for the Uno. No longer going to used. There
will be only one configuration to keep things uniform.


----------------
Date: 2014-11-05
Author: Sonny Jeon
Subject: Update README.md

----------------
Date: 2014-10-29
Author: Sonny Jeon
Subject: Update README.md

----------------
Date: 2014-10-28
Author: Sonny Jeon
Subject: Update README.md

----------------
Date: 2014-10-28
Author: Sonny Jeon
Subject: Update README.md

----------------
Date: 2014-10-01
Author: Sonny Jeon
Subject: Updated variable spindle and new probing. Minor bug fixes.

- Minor bug fix for variable spindle PWM output. Values smaller than
the minimum RPM for the spindle would overflow the PWM value. Thanks
Rob!

- Created an optional minimum spindle PWM low-mark value as a
compile-time option. This is for special circumstances when the PWM has
to be at a certain level to be read by the spindle controller.

- Refactored the new probing commands (G38.3, G38.4, G38.5) code to
work better with the rest of Grbl’s systems.

- Refactored mc_probe() and mc_arc() to accept the mode of the command,
i.e. clockwise vs counter, toward vs away, etc. This is to make these
functions independent of gcode state variables.

- Removed the pull off motion in the probing cycle. This is not an
official operation and was added for user simplicity, but wrongly did
so. So bye bye.

- Created a configure probe invert mask function to handle the
different probe pin setting and probing cycle modes with a single mask.

 - Minor bug fix with reporting motion modes via $G. G38.2 wasn’t
showing up. It now does, along with the other new probing commands.

- Refactored some of the new pin configurations for the future of Grbl.

-


----------------
Date: 2014-09-25
Author: Sonny Jeon
Subject: Merge pull request #491 from tmpvar/G38.2+

G38.2+

----------------
Date: 2014-09-22
Author: Elijah Insua
Subject: report probe_succeeded with probe status


----------------
Date: 2014-09-22
Author: Elijah Insua
Subject: add probe_finalize to keep things DRY

this allows the PRB report to be valid when in "no errors" mode and the probe fails

----------------
Date: 2014-09-22
Author: Elijah Insua
Subject: hop over probe pull-off sequence after probe miss

and while "no errors" is enabled (G38.3, G38.5)


----------------
Date: 2014-09-22
Author: Elijah Insua
Subject: add/install probe_errors_enabled in mc_probe_cycle


----------------
Date: 2014-09-22
Author: Elijah Insua
Subject: bump mantissa to uint16_t to enable G38.5

----------------
Date: 2014-09-22
Author: Elijah Insua
Subject: test only for & PROBE_ACTIVE


----------------
Date: 2014-09-22
Author: Elijah Insua
Subject: cleanup global var and push probe mode into probe_get_state


----------------
Date: 2014-09-20
Author: Sonny Jeon
Subject: Edit hard limit check at start of homing cycle


----------------
Date: 2014-09-20
Author: Sonny Jeon
Subject: Merge pull request #494 from ashelly/homing-alarm

Alarm if limits engaged on homing start.

----------------
Date: 2014-09-20
Author: Sonny Jeon
Subject: Merge pull request #493 from alpharesearch/edge

If variable spindle is defined print S value via $G command.

----------------
Date: 2014-09-20
Author: Sonny Jeon
Subject: Minor settings number overflow bug fix.

- The `x` in `$x=val` would overflow when a value larger than 255 was
entered and passed to Grbl. This resulted with unintended parameters
being set by the overflow value. To fix, simply check for values larger
than 255 and error out.


----------------
Date: 2014-09-17
Author: ashelly
Subject: No false alarm if other bits in port are set.

----------------
Date: 2014-09-17
Author: Markus Schulz
Subject: If variable spindle is defined print S value via $G command.


----------------
Date: 2014-09-14
Author: Elijah Insua
Subject: utilize MOTION_MODE_PROBE_NO_ERROR


----------------
Date: 2014-09-14
Author: Elijah Insua
Subject: install G38.{3,4,5}


----------------
Date: 2014-09-14
Author: Elijah Insua
Subject: add MOTION_MODE_PROBE_NO_ERROR


----------------
Date: 2014-09-08
Author: ashelly
Subject: Alarm if limits engaged on homing
<|MERGE_RESOLUTION|>--- conflicted
+++ resolved
@@ -1,89 +1,3 @@
-----------------
-<<<<<<< HEAD
-Date: 2015-09-05
-Author: Sonny Jeon
-Subject: Parking motion bug fix.
-
-- Parking motion would intermittently complete the queued tool path
-upon resuming in certain scenarios. Now fixed.
-
-
-----------------
-Date: 2015-08-29
-Author: Sonny Jeon
-Subject: Optional line number reporting bug fix.
-
-- Fixed a bug where it would not compile when USE_LINE_NUMBERS was
-enabled.
-
-
-----------------
-Date: 2015-08-27
-Author: Sonny Jeon
-Subject: Update README
-
-
-----------------
-Date: 2015-08-27
-Author: Sonny Jeon
-Subject: v1.0 Beta Release.
-
-- Tons of new stuff in this release, which is fairly stable and well
-tested. However, much more is coming soon!
-
-- Real-time parking motion with safety door. When this compile option
-is enabled, an opened safety door will cause Grbl to automatically feed
-hold, retract, de-energize the spindle/coolant, and parks near Z max.
-After the door is closed and resume is commanded, this reverses and the
-program continues as if nothing happened. This is also highly
-configurable. See config.h for details.
-
-- New spindle max and min rpm ‘$’ settings! This has been requested
-often. Grbl will output 5V when commanded to turn on the spindle at its
-max rpm, and 0.02V with min rpm. The voltage and the rpm range are
-linear to each other. This should help users tweak their settings to
-get close to true rpm’s.
-
-- If the new max rpm ‘$’ setting is set = 0 or less than min rpm, the
-spindle speed PWM pin will act like a regular on/off spindle enable
-pin. On pin D11.
-
-- BEWARE: Your old EEPROM settings will be wiped! The new spindle rpm
-settings require a new settings version, so Grbl will automatically
-wipe and restore the EEPROM with the new defaults.
-
-- Control pin can now be inverted individually with a
-CONTROL_INVERT_MASK in the cpu_map header file. Not typical for users
-to need this, but handy to have.
-
-- Fixed bug when Grbl receive too many characters in a line and
-overflows. Previously it would respond with an error per overflow
-character and another acknowledge upon an EOL character. This broke the
-streaming protocol. Now fixed to only respond with an error after an
-EOL character.
-
-- Fixed a bug with the safety door during an ALARM mode. You now can’t
-home or unlock the axes until the safety door has been closed. This is
-for safety reasons (obviously.)
-
-- Tweaked some the Mega2560 cpu_map settings . Increased segment buffer
-size and fixed the spindle PWM settings to output at a higher PWM
-frequency.
-
-- Generalized the delay function used by G4 delay for use by parking
-motion. Allows non-blocking status reports and real-time control during
-re-energizing of the spindle and coolant.
-
-- Added spindle rpm max and min defaults to default.h files.
-
-- Added a new print float for rpm values.
-
-=======
-Date: 2015-08-16
-Author: Sonny Jeon
-Subject: Update README.md
->>>>>>> d2265558
-
 ----------------
 Date: 2015-08-14
 Author: Sonny Jeon
